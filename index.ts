import * as core from "@actions/core";
import { exec } from "@actions/exec";
import * as github from "@actions/github";
import fs from "fs-extra";
import getWorkspaces, { Workspace } from "get-workspaces";
import path from "path";
import {
  getChangelogEntry,
  execWithOutput,
  getChangedPackages,
  sortTheThings
} from "./utils";
import * as semver from "semver";
import { readPreState } from "@changesets/pre";
import readChangesets from "@changesets/read";

(async () => {
  let githubToken = process.env.GITHUB_TOKEN;

  if (!githubToken) {
    core.setFailed("Please add the GITHUB_TOKEN to the changesets action");
    return;
  }
  let repo = `${github.context.repo.owner}/${github.context.repo.repo}`;
  let branch = github.context.ref.replace("refs/heads/", "");
  let preState = await readPreState(process.cwd());

  let isInPreMode = preState !== undefined && preState.mode === "pre";

  const octokit = new github.GitHub(githubToken);

  console.log("setting git user");
  await exec("git", [
    "config",
    "--global",
    "user.name",
    `"github-actions[bot]"`
  ]);
  await exec("git", [
    "config",
    "--global",
    "user.email",
    `"github-actions[bot]@users.noreply.github.com"`
  ]);

  console.log("setting GitHub credentials");
  await fs.writeFile(
    `${process.env.HOME}/.netrc`,
    `machine github.com\nlogin github-actions[bot]\npassword ${githubToken}`
  );

  let changesets = await readChangesets(process.cwd());

  if (isInPreMode) {
    let changesetsToFilter = new Set(preState.changesets);
    changesets = changesets.filter(x => !changesetsToFilter.has(x.id));
  }

  let hasChangesets = changesets.length !== 0;

  let publishScript = core.getInput("publish");

  if (!hasChangesets && !publishScript) {
    console.log("No changesets found");
    return;
  }
  if (!hasChangesets && publishScript) {
    console.log(
      "No changesets found, attempting to publish any unpublished packages to npm"
    );
    let workspaces = await getWorkspaces({ tools: ["bolt", "yarn", "root"] });

    if (!workspaces) {
      return core.setFailed("Could not find workspaces");
    }

    let workspacesByName = new Map(workspaces.map(x => [x.name, x]));

    fs.writeFileSync(
      `${process.env.HOME}/.npmrc`,
      `//registry.npmjs.org/:_authToken=${process.env.NPM_TOKEN}`
    );

    let [publishCommand, ...publishArgs] = publishScript.split(/\s+/);

    let changesetPublishOutput = await execWithOutput(
      publishCommand,
      publishArgs
    );
    await exec("git", ["pull", "origin", branch]);

    await exec("git", ["push", "origin", `HEAD:${branch}`, "--tags"]);

    let newTagRegex = /New tag:\s+(@[^/]+\/[^@]+|[^/]+)@([^\s]+)/;

    let releasedWorkspaces: Workspace[] = [];

    for (let line of changesetPublishOutput.stdout.split("\n")) {
      let match = line.match(newTagRegex);
      if (match === null) {
        continue;
      }
      let pkgName = match[1];
      let workspace = workspacesByName.get(pkgName);
      if (workspace === undefined) {
        return core.setFailed(
          "Workspace not found for " +
            pkgName +
            ". This is probably a bug in the action, please open an issue"
        );
      }
      releasedWorkspaces.push(workspace);
    }

    await Promise.all(
      releasedWorkspaces.map(async workspace => {
        try {
          let changelogFileName = path.join(workspace.dir, "CHANGELOG.md");

          let changelog = await fs.readFile(changelogFileName, "utf8");

          let changelogEntry = getChangelogEntry(
            changelog,
            workspace.config.version
          );
          if (!changelogEntry) {
            // we can find a changelog but not the entry for this version
            // if this is true, something has probably gone wrong
            return core.setFailed(
              `Could not find changelog entry for ${workspace.name}@${workspace.config.version}`
            );
          }

          await octokit.repos.createRelease({
            tag_name: `${workspace.name}@${workspace.config.version}`,
            body: changelogEntry.content,
            prerelease: workspace.config.version.includes("-"),
            ...github.context.repo
          });
        } catch (err) {
          // if we can't find a changelog, the user has probably disabled changelogs
          if (err.code !== "ENOENT") {
            throw err;
          }
        }
      })
    );

    return;
  }

  if (hasChangesets) {
    let versionBranch = `changeset-release/${branch}`;
    let { stderr } = await execWithOutput("git", ["checkout", versionBranch], {
      ignoreReturnCode: true
    });
    let isCreatingChangesetReleaseBranch = !stderr
      .toString()
      .includes(`Switched to a new branch '${versionBranch}'`);
    if (isCreatingChangesetReleaseBranch) {
      await exec("git", ["checkout", "-b", versionBranch]);
    }

    await exec("git", ["reset", "--hard", github.context.sha]);
    let changesetsCliPkgJson = await fs.readJson(
      path.join("node_modules", "@changesets", "cli", "package.json")
    );
    let cmd = semver.lt(changesetsCliPkgJson.version, "2.0.0")
      ? "bump"
      : "version";
    await exec("node", [
      "./node_modules/.bin/changeset",
      cmd
    ]);
    let searchQuery = `repo:${repo}+state:open+head:${versionBranch}+base:${branch}`;
    let searchResultPromise = octokit.search.issuesAndPullRequests({
      q: searchQuery
    });
    let changedWorkspaces = await getChangedPackages(process.cwd());

    let prBodyPromise = (async () => {
      return (
        `This PR was opened by the [Changesets release](https://github.com/changesets/action) GitHub action. When you're ready to do a release, you can merge this and ${
          publishScript
            ? `the packages will be published to npm automatically`
            : `publish to npm yourself or [setup this action to publish automatically](https://github.com/changesets/action#with-publishing)`
        }. If you're not ready to do a release yet, that's fine, whenever you add more changesets to ${branch}, this PR will be updated.
${
  isInPreMode
    ? `
⚠️⚠️⚠️⚠️⚠️⚠️

\`${branch}\` is currently in **pre mode** so this branch has prereleases rather than normal releases. If you want to exit prereleases, run \`changeset pre exit\` on \`${branch}\`.

⚠️⚠️⚠️⚠️⚠️⚠️
`
    : ""
}
# Releases
` +
        (await Promise.all(
          changedWorkspaces.map(async workspace => {
            let changelogContents = await fs.readFile(
              path.join(workspace.dir, "CHANGELOG.md"),
              "utf8"
            );

            let entry = getChangelogEntry(
              changelogContents,
              workspace.config.version
            );
            return {
              highestLevel: entry.highestLevel,
              private: !!workspace.config.private,
              content:
                `## ${workspace.name}@${workspace.config.version}\n\n` +
                entry.content
            };
          })
        ))
          .filter(x => x)
          .sort(sortTheThings)
          .map(x => x.content)
          .join("\n ")
      );
    })();
    const title = `Version Packages${isInPreMode ? ` (${preState.tag})` : ""}`
    await exec("git", ["add", "."]);
<<<<<<< HEAD
    await exec("git", [
      "commit",
      "-m",
      "ci(changset): generate PR with changelog & version updates"
    ]);
=======
    await exec("git", ["commit", "-m", title]);
>>>>>>> a219de47
    await exec("git", ["push", "origin", versionBranch, "--force"]);
    let searchResult = await searchResultPromise;
    console.log(JSON.stringify(searchResult.data, null, 2));
    if (searchResult.data.items.length === 0) {
      console.log("creating pull request");
      await octokit.pulls.create({
        base: branch,
        head: versionBranch,
        title,
        body: await prBodyPromise,
        ...github.context.repo
      });
    } else {
      octokit.pulls.update({
        pull_number: searchResult.data.items[0].number,
        title,
        body: await prBodyPromise,
        ...github.context.repo
      });
      console.log("pull request found");
    }
  }
})().catch(err => {
  console.error(err);
  core.setFailed(err.message);
});<|MERGE_RESOLUTION|>--- conflicted
+++ resolved
@@ -224,17 +224,9 @@
           .join("\n ")
       );
     })();
-    const title = `Version Packages${isInPreMode ? ` (${preState.tag})` : ""}`
+    const title = `ci(changset): generate PR with changelog &${isInPreMode ? ` (${preState.tag})` : ""} version updates`
     await exec("git", ["add", "."]);
-<<<<<<< HEAD
-    await exec("git", [
-      "commit",
-      "-m",
-      "ci(changset): generate PR with changelog & version updates"
-    ]);
-=======
     await exec("git", ["commit", "-m", title]);
->>>>>>> a219de47
     await exec("git", ["push", "origin", versionBranch, "--force"]);
     let searchResult = await searchResultPromise;
     console.log(JSON.stringify(searchResult.data, null, 2));
